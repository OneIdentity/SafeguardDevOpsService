<!--
[![Build status](https://ci.appveyor.com/api/projects/status/wgd68b7qrwhc7oc3?svg=true)](https://ci.appveyor.com/project/petrsnd/safeguarddotnet)
[![nuget](https://img.shields.io/nuget/v/OneIdentity.SafeguardDotNet.svg)](https://www.nuget.org/packages/OneIdentity.SafeguardDotNet/)
[![GitHub](https://img.shields.io/github/license/OneIdentity/SafeguardDotNet.svg)](https://github.com/OneIdentity/SafeguardDotNet/blob/master/LICENSE)
-->

# Safeguard Secrets Broker for DevOps

The term DevOps can mean different things to different people.  It is important to make sure that we understand what we mean when we say we need help securing DevOps.

DevOps is any form of automation used between software development teams and operations teams to to build, test, and release software with speed and resilience.  Most often, people think of DevOps in the context of automating the deployment of a SaaS solution to a cloud environment. However, DevOps can also be as simple as a source code repository hook that triggers a build server to check out and build a .NET library and push it to a NuGet server.

## Support

One Identity open source projects are supported through [One Identity GitHub issues](https://github.com/OneIdentity/SafeguardDevOpsService/issues) and the [One Identity Community](https://www.oneidentity.com/community/). This includes all scripts, plugins, SDKs, modules, code snippets or other solutions. For assistance with any One Identity GitHub project, please raise a new Issue on the [One Identity GitHub project](https://github.com/OneIdentity/SafeguardDevOpsService/issues) page. You may also visit the [One Identity Community](https://www.oneidentity.com/community/) to ask questions.  Requests for assistance made through official One Identity Support will be referred back to GitHub and the One Identity Community forums where those requests can benefit all users.

## Challenges

The following are security challenges of DevOps technologies:

- Source code security -- secrets used to pull code from a source code repository
- Build system security -- secrets used to access storage and other resources for sensitive components, code-signing operations, etc.
- Package/image repository security -- secrets used to push build artifacts (packages and images) to repositories as well as pulling artifacts from those repositories
- Securely deploying to infrastructure -- virtual machine root passwords, cloud privileged accounts, privileged accounts in orchestration frameworks, etc.
- Secure microservice communication -- inter-process or service to service communications--these can be passwords, API keys, PKI, etc.
- Secure persistence -- secrets used for persistence technologoes: database passwords, s3 buckets, etc.

All of the security problems listed above involve restricting access to resources.  Access control requires authentication.  It is impossible to make an access control decision unless the system granting access to the resource can identify the requester, or at least know whether the requester can be trusted.  This process of authentication / access control is accomplished through secrets.  Possession of a secret authenticates the requester as trusted.  A secret could be a password, a private key, an API key, etc.

Authentication via possession of a secret becomes more complicated with DevOps because the requester is always an automated process rather than a human being.  Speed is also important in DevOps scenarios.  The immediate needs of DevOps automation cannot wait for a manual approval process (with the notable exception of release gating) as is common with traditional PAM in order to obtain a secret to authenticate.

The easiest way to automate a DevOps process is to use static embedded secrets.  However, security and compliance would dictate that secrets need to be stored securely and periodically rotated.  The secret needs to be securely delivered to the automated process that needs it, whether that be a build system, an orchestrator, a script, or whatever automated process.

In addition to these problems there is just a certain amount of fear that developers are not doing the right thing with DevOps.  There aren't easy ways to attest that developers aren't embedding secrets into code, or configuration files, or virtual machines.  The IT organization feels like DevOps is an opportunity for shadow IT to creep into their environment.

# Solution

The Safeguard recommended practice is to keep the less secure DevOps environment completely separate from the PAM environment with ZERO ACCESS to the PAM environment.  Instead, we will develop a solution for Safeguard "to push the secret to DevOps":

- Push means there is no access from DevOps to PAM:
  - No need for a bootstrap secret with access to PAM.
  - No need even for firewall access to PAM.
- Push is more efficient
  - The secret is only updated when it actually changes.
  - There is no need to continuously poll for a secret.

![SafeguardDevOpsService](Images/SafeguardDevOpsService-1.png)

## Component Description

**Safeguard API** -- Safeguard has the A2A (Application to Application) REST API and the Core REST API (labeled Config in the diagram) that is used to configure the A2A service as well as other Safeguard services.  There are also open source SDKs for accessing these APIs from a .NET Standard 2.0 library.

- Discover -- A2A registrations are visible to certificate users via the core API.
- Monitor -- The A2A API includes a SignalR web socket connection that will give real-time updates for when passwords change (no polling).
- Retrieve -- Pull the secret password from the A2A API in a single HTTPS round trip.

**Safeguard Secrets Broker for DevOps** -- An open source component that can be deployed as a service or as a container in a customer environment and includes plugins that can be added to communicate with various DevOps technologies.  This service discovers A2A secrets that are configured to be pushed to different DevOps secrets solutions.

**Safeguard Secrets Broker for DevOps Config Utility** -- Single page web application designed to bootstrap the authentication between Safeguard Secrets Broker for DevOps and Safeguard.

**PARCache** -- This is a new PARCache service written for Safeguard customers transitioning from TPAM.

[![Safeguad DevOps Demo Video](Images/SafeguardDevOpsServiceDemo-1.png)](https://www.youtube.com/watch?v=QFNllIpQxQ8)

## Safeguard Secrets Broker for DevOps Technologies Plugins

- HashiCorp Vault
- Azure Key Vault
- Kubernetes Secrets Storage
- ...

## Safeguard for Privileged Passwords Setup

- Navigate to Settings->Appliance->Enable or Disable Services and enable the A2A service
- Add an asset and account (including a service account)
- Set a password on the account
- Create an AssetAccount for each third party vault that will be used by Safeguard Secrets Broker for DevOps.  The account should contain the vault credential that will be used to authenticate to the vault itself.  This account will be used as part of the configuration of the third party vault plugin.
- Optional: Create a new certificate with a private key (PFX format) that will be assigned to the certificate user.  The public certificate will be uploaded into SPP as a trusted certificate along with any other issuer certificates that may be part of the certificate chain.  The certificate and private key will be uploaded into Safeguard Secrets Broker for DevOps during configuration and be used to create a new certificate user and A2A registration.  This certificate can be created independent of Safeguard Secrets Broker for DevOps or from a CSR that is created by Safeguard Secrets Broker for DevOps.  (See Configuring Safeguard Secrets Broker for DevOps)

## Safeguard Secrets Broker for DevOps Setup

### From Source

- Checkout and rebuild all (Rebuild Solution) the SafeguardDevOpsService (<https://github.com/OneIdentity/SafeguardDevOpsService>)
- Start the SafeguardDevOpsService
- In a browser navigate to <https://localhost/service/devops/swagger/index.html>
- Right-click on the SetupSafeguardDevOpsService project and select "Build" to build the installer MSI package.

### From Installer

- Copy the installer MSI package to the local file system of a Windows 10 or Windows Server 2016 or better, computer.
- Open a PowerShell command window as an administrator and invoke the above MSI installer package.
- Follow all prompts - This should deploy the package and automatically start it as a Windows service.
<<<<<<< HEAD
- At start up the DevOps service will create a new folder under the ProgramData directory as /SafeguardDevOpsService.  This folder will contain the log file, database and the external plugins folder.  The external plugins folder will be initially empty (See Deploying Vault Plugins)  
=======
- At start up, Safeguard Secrets Broker for DevOps will create a new folder under the root directory as /SafeguardDevOpsService.  This folder will contain the log file and the external plugins folder.  The external plugins folder will be initially empty (See Deploying Vault Plugins)  The configuration database will be created in the folder C:\Windows\system32\config\systemprofile\AppData\Roaming\SafeguardDevOpsService\Configuration.db.
>>>>>>> 52f0683e
- Make sure that the firewall on the Windows computer has an inbound rule for allowing https port 443
- Acquire a valid login token to SPP.  Use the Powershell cmdlet (See <https://github.com/OneIdentity/safeguard-ps>):

```powershell
    Connect-Safeguard insecure <spp-ip-address> local <user-with-admin-permissions> -NoSessionVariable
```

- In a browser navigate to `<https://<your-server-ip>/service/devops/swagger/index.html>`
- Click on the "Authorize" button on the upper left-hand side of the Safeguard Secrets Broker for DevOps swagger page.
Enter `spp-token <paste token>` as the value and click the Authorize button and then Close button
  - At this point the swagger page has a login token that will be used in every call made to the Safeguard Secrets Broker for DevOps API
- Navigate to and call: `PUT /service/devops/Safeguard`

```json
    {
    "NetworkAddress": "<your SPP appliance>",
    "ApiVersion": 3,
    "IgnoreSsl": true
    }
```

- This endpoint will check the connectivity to the SPP appliance and fetch and store the token signing certificate
  - It is also a little unique in that the call must contain a valid authorization token just like all other calls, but it can be called before the user actually logs into the Safeguard Secrets Broker for DevOps.  The user authorization will still be validated but it is a one-time validation just to make sure that the user is authorized to setup the SPP network information.
- Navigate to and call" `GET /service/devops/Safeguard/Logon`
  - At this point the swagger page is logged into the Safeguard Secrets Broker for DevOps and will remain logged in until the page is refreshed, closed or `POST /service/devops/Safeguard/Logoff` is called.

## Configuring Safeguard Secrets Broker for DevOps

- There are two different certificates that Safeguard Secrets Broker for DevOps needs in order to function properly.
  - The first certificate is the web service SSL certificate.  A default self-signed SSL certificate was create when Safeguard Secrets Broker for DevOps was launched for the first time.  This certificate can be replaced with your own server authentication SSL certificate if desired.  This is optional.
  - The second certificate is a client authentication certificate which will be used to create the SPP certificate user and A2A registration.
  - Both of these certificates with their corresponding private keys can be generated outside of Safeguard Secrets Broker for DevOps and uploaded in PFX format or Safeguard Secrets Broker for DevOps can generate a private key and CSR which can be signed and uploaded.
- Install a client certificate and private key - Since the web service SSL certificate is optional, only the steps for creating the client certificate will be described here.  A similar procedure can be used to generate and upload the web service SSL certificate.
  - Navigate to and call: `GET /service/devops/Safeguard/CSR` with the certificate type `A2AClient`.  An optional certificate size and subject name can be provided.
  - Sign the CSR to produce a public certificate
    - KeyUsage - DigitalSignature, KeyEncipherment
    - ExtendedKeyUsage - ClientAuth
  - Navigate to and call the POST /service/devops/Safeguard/ClientCertificate with the JSON body

    ```json
    {
      "Base64CertificateData" : "<string>",
      "Passphrase" : "<string>" - Only if uploading a PFX with a private key otherwise omit
    }
    ```

  - Navigate to and call: `POST /service/devops/Safeguard/Configuration` with an empty body  `{}`
<<<<<<< HEAD
    - Optionally the client certificate can be uploaded as part of configuring the DevOps service in this call, by passing the same body as above.
    - This call will store the client certificate and private key in the DevOps database, create a new DevOpsService User in SPP with the appropriate permissions, create a two new A2A registrations with the appropriate IP restrictions and prepare both the DevOps service and SPP to start pulling passwords.
- Configure the Safeguard DevOps listen port and log level
  - An example appsettings.json file was copied to the ProgramFiles\SafeguardDevOpsService folder during installation.  The example settings file will be prepended with an '_'.  To configure the listen port or the log level, rename this file by removing the preceding '_' so that the file name is 'appsettings.json'.  Then open the settings file in a text editor. The editor must be run as the administrator user.
    - The appsettings.json file has two configuration settings:
      - "HttpPort": `"<port>"` - The value of this entry defines the listen port that the Safeguard DevOps service will listen to.
      - "LogLevel": `"<level>"` - The log level defaults to "Information". However the level can be set to "Information", "Error", "Fatal", "Verbose", "Warning" or "Debug".
    - After making any changes to the appsettings.json settings file, the Safeguard DevOps service must be restarted in order for the changes to take affect.
=======
    - Optionally the client certificate can be uploaded as part of configuring Safeguard Secrets Broker for DevOps in this call, by passing the same body as above.
    - This call will store the client certificate and private key in the Safeguard Secrets Broker for DevOps database, create a new DevOpsService User in SPP with the appropriate permissions, create a two new A2A registrations with the appropriate IP restrictions and prepare both Safeguard Secrets Broker for DevOps and SPP to start pulling passwords.
>>>>>>> 52f0683e

## Deploying Vault Plugins

- Copy one or more plugin zip files to the Windows local file system
- Navigate to and call: `POST /service/devops/Plugins/File` to upload the plugin zip file.
  - Safeguard Secrets Broker for DevOps will automatically detect, load and register each plugin.
- Navigate to and call: `GET /service/devops/Plugins` to verify that the plugin(s) were deployed and registered in Safeguard Secrets Broker for DevOps.
- Since each plugin has its own unique configuration, each one must be configured individually.
  - Navigate to and call: `PUT /service/devops/Plugins/{name}` with the appropriate body to configure the plugin.
  - The appropriate body can be copy and pasted from the corresponding JSON that is returned from `GET /service/devops/Plugins/{name}`. The PUT API for configuring the plugin will only recognize the entries under the "Configuration" tag even though the body will accept the entire plugin JSON body. For example, the following can be used to configure the HashiCorp Vault plugin:

    ```json
    {
      "Configuration":
      {
        "address":"<hasicorp-url>",
        "mountPoint":"secret",
      }
    }
    ```

## Configuring and Mapping Accounts to the Vault Plugins

- Navigate to and call: `GET /service/devops/Safeguard/AvailableAccounts`
  - This call will produce a list of all of the available accounts in SPP that can be requested.
  - Copy and paste the desired contents of this call to the following API for adding retrievable accounts
- Navigate to and call: `POST /service/Devops/Safeguard/A2ARegistration/RetrievableAccounts`
  - The body of this call should be copied and pasted from the previous results.  The body can be edited to remove any account data that should not be include in the A2A retrievable accounts.
  - Copy the results of this call into the following API for mapping accounts to plugins.
- Navigate to and call: `POST /service/devops/Plugins/{name}/Accounts`
  - The body of this call should be copied and pasted from the previous results.  The body can be edited to remove any account data that should not be used to pull a password and send it to the vault plugin.
  - Repeat the above call for each plugin which needs to be configured for pulling account passwords.

## Configuring the Vault Credential Account for the Plugins

- Navigate to and call: `GET /service/devops/Safeguard/AvailableAccounts`
  - This call will produce a list of all of the available accounts in SPP that can be requested.
  - Copy and paste the Asset-Account that corresponds to the third party vault, to the following API for adding a vault account.
- Navigate to and call: `POST /service/devops/Plugins/{name}/VaultAccount`
  - The body of this call should be copied and pasted from the previous results.  It should be just the account information that corresponds to the third party vault.
  - Repeat the above call for each plugin that needs to be configured for pulling the vault credential.

## Start Safeguard Secrets Broker for DevOps Password Monitoring

- Navigate to and call POST /service/devops/Monitor

  ```json
  {
    "Enabled": true
  }
  ```

- The same API can be used to stop password monitoring.
- At this point Safeguard Secrets Broker for DevOps will detect whenever a password changes in SPP, pull the password and push it to the appropriate plugin(s).  The custom code in the plugin(s) will push the password to the third party vault.

## Notice

This project is currently in **BETA** stage. It should not be used for any
production environment.

During the **Beta** stages, the plugin interface is still being
developed and **may be changed**.

There are some security considerations that have not yet been addressed.

More documentation will be provided in the near future.

Feedback welcome.<|MERGE_RESOLUTION|>--- conflicted
+++ resolved
@@ -91,11 +91,7 @@
 - Copy the installer MSI package to the local file system of a Windows 10 or Windows Server 2016 or better, computer.
 - Open a PowerShell command window as an administrator and invoke the above MSI installer package.
 - Follow all prompts - This should deploy the package and automatically start it as a Windows service.
-<<<<<<< HEAD
-- At start up the DevOps service will create a new folder under the ProgramData directory as /SafeguardDevOpsService.  This folder will contain the log file, database and the external plugins folder.  The external plugins folder will be initially empty (See Deploying Vault Plugins)  
-=======
 - At start up, Safeguard Secrets Broker for DevOps will create a new folder under the root directory as /SafeguardDevOpsService.  This folder will contain the log file and the external plugins folder.  The external plugins folder will be initially empty (See Deploying Vault Plugins)  The configuration database will be created in the folder C:\Windows\system32\config\systemprofile\AppData\Roaming\SafeguardDevOpsService\Configuration.db.
->>>>>>> 52f0683e
 - Make sure that the firewall on the Windows computer has an inbound rule for allowing https port 443
 - Acquire a valid login token to SPP.  Use the Powershell cmdlet (See <https://github.com/OneIdentity/safeguard-ps>):
 
@@ -143,19 +139,14 @@
     ```
 
   - Navigate to and call: `POST /service/devops/Safeguard/Configuration` with an empty body  `{}`
-<<<<<<< HEAD
-    - Optionally the client certificate can be uploaded as part of configuring the DevOps service in this call, by passing the same body as above.
-    - This call will store the client certificate and private key in the DevOps database, create a new DevOpsService User in SPP with the appropriate permissions, create a two new A2A registrations with the appropriate IP restrictions and prepare both the DevOps service and SPP to start pulling passwords.
-- Configure the Safeguard DevOps listen port and log level
+    - Optionally the client certificate can be uploaded as part of configuring Safeguard Secrets Broker for DevOps in this call, by passing the same body as above.
+    - This call will store the client certificate and private key in Safeguard Secrets Broker for DevOps database, create a new DevOpsService User in SPP with the appropriate permissions, create a two new A2A registrations with the appropriate IP restrictions and prepare both Safeguard Secrets Broker for DevOps and SPP to start pulling passwords.
+- Configure Safeguard Secrets Broker for DevOps listen port and log level
   - An example appsettings.json file was copied to the ProgramFiles\SafeguardDevOpsService folder during installation.  The example settings file will be prepended with an '_'.  To configure the listen port or the log level, rename this file by removing the preceding '_' so that the file name is 'appsettings.json'.  Then open the settings file in a text editor. The editor must be run as the administrator user.
     - The appsettings.json file has two configuration settings:
-      - "HttpPort": `"<port>"` - The value of this entry defines the listen port that the Safeguard DevOps service will listen to.
+      - "HttpPort": `"<port>"` - The value of this entry defines the listen port that Safeguard Secrets Broker for DevOps will listen to.
       - "LogLevel": `"<level>"` - The log level defaults to "Information". However the level can be set to "Information", "Error", "Fatal", "Verbose", "Warning" or "Debug".
-    - After making any changes to the appsettings.json settings file, the Safeguard DevOps service must be restarted in order for the changes to take affect.
-=======
-    - Optionally the client certificate can be uploaded as part of configuring Safeguard Secrets Broker for DevOps in this call, by passing the same body as above.
-    - This call will store the client certificate and private key in the Safeguard Secrets Broker for DevOps database, create a new DevOpsService User in SPP with the appropriate permissions, create a two new A2A registrations with the appropriate IP restrictions and prepare both Safeguard Secrets Broker for DevOps and SPP to start pulling passwords.
->>>>>>> 52f0683e
+    - After making any changes to the appsettings.json settings file, Safeguard Secrets Broker for DevOps must be restarted in order for the changes to take affect.
 
 ## Deploying Vault Plugins
 
