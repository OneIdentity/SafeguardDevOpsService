--- conflicted
+++ resolved
@@ -7,14 +7,9 @@
 using OneIdentity.DevOps.ConfigDb;
 using OneIdentity.DevOps.ConfigurationImpl;
 using Microsoft.OpenApi.Models;
-<<<<<<< HEAD
+using OneIdentity.DevOps.Attributes;
 using OneIdentity.DevOps.Impl;
 using OneIdentity.DevOps.Plugins;
-=======
-using OneIdentity.SafeguardDevOpsService.Attributes;
-using OneIdentity.SafeguardDevOpsService.Data;
-using OneIdentity.SafeguardDevOpsService.Plugins;
->>>>>>> 513be3d9
 
 namespace OneIdentity.DevOps
 {
@@ -52,17 +47,10 @@
             // Add services to the collection. Don't build or return
             // any IServiceProvider or the ConfigureContainer method
             // won't get called.
-<<<<<<< HEAD
             services.AddMvc()
                 .AddMvcOptions(opts => { opts.EnableEndpointRouting = false; });
                 //.SetCompatibilityVersion(CompatibilityVersion.Version_2_2);
-=======
-            // services.AddMvc(options =>
-            // {
-            //     options.Filters.Add(new UnhandledExceptionErrorAttribute());
-            // }).SetCompatibilityVersion(CompatibilityVersion.Version_2_2);
-            services.AddMvc().SetCompatibilityVersion(CompatibilityVersion.Version_2_2);
->>>>>>> 513be3d9
+
 
             services.AddSwaggerGen(c => { 
                 c.SwaggerDoc(ApiVersion, new OpenApiInfo
