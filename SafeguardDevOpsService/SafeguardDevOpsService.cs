﻿using System;
using System.Collections.Generic;
using System.IO;
using Autofac.Extensions.DependencyInjection;
using Microsoft.AspNetCore.Hosting;
using OneIdentity.DevOps.Logic;
using System.Linq;
using System.Security.Cryptography.X509Certificates;
using Microsoft.Extensions.Configuration;
using OneIdentity.DevOps.ConfigDb;
using Serilog;

namespace OneIdentity.DevOps
{
    internal class SafeguardDevOpsService
    {
        private readonly IWebHost _host;
        private readonly IEnumerable<IPluginManager> _services;

        public SafeguardDevOpsService()
        {
            CheckGenerateUniqueIdentifier();
            var webSslCert = CheckDefaultCertificate();

            if (webSslCert == null)
            {
                Log.Logger.Error("Failed to find or change the default SSL certificate.");
                Environment.Exit(1);
            }

            Log.Logger.Information($"Configuration file location: {Path.Combine(WellKnownData.ServiceDirPath, WellKnownData.AppSettings)}.json");
            var configuration = new ConfigurationBuilder()
                .AddJsonFile($"{Path.Combine(WellKnownData.ServiceDirPath, WellKnownData.AppSettings)}.json",
                    optional: true, reloadOnChange: true).Build();
            var httpsPort = configuration["HttpsPort"] ?? "443";

            _host = new WebHostBuilder()
                .UseSerilog()
                .UseKestrel(options =>
                {
                    if (int.TryParse(httpsPort, out var port) == false)
                        port = 443;
                    Log.Logger.Information($"Binding web server to port: {port}.");
                    options.ListenAnyIP(port, listenOptions =>
                        {
                            listenOptions.UseHttps(webSslCert);
                        });
                })
                .ConfigureServices(services => services.AddAutofac())
                .UseContentRoot(Directory.GetCurrentDirectory())
                .UseStartup<Startup>()
                .Build();

            // TODO: better way to start this service??
            _services = (IEnumerable<IPluginManager>)_host.Services.GetService(typeof(IEnumerable<IPluginManager>));
        }

        public void Start()
        {
            _services.ToList().ForEach(s => s.Run());
            _host.RunAsync();
        }

        public void Stop()
        {
            _host.StopAsync().Wait();
        }

<<<<<<< HEAD
        private static X509Certificate2 CheckDefaultCertificate()
=======
        private void CheckGenerateUniqueIdentifier()
        {
            Log.Logger.Information($"Service instance identifier file location: {WellKnownData.SvcIdPath}");

            string svcId = null;
            try
            {
                if (File.Exists(WellKnownData.SvcIdPath))
                {
                    svcId = File.ReadAllText(WellKnownData.SvcIdPath);
                }
            }
            catch (Exception ex)
            {
                Log.Logger.Information($"Failed to read the service instance identifier: {WellKnownData.SvcIdPath}", ex);
            }

            if (svcId == null)
            {
                try
                {
                    var random = new Random((int) DateTime.Now.Ticks);
                    const string pool = "ABCDEFGHIJKLMNOPQRSTUVWXYZ0123456789";
                    var chars = Enumerable.Range(0, 10).Select(x => pool[random.Next(0, pool.Length)]);
                    var id = new string(chars.ToArray());

                    File.WriteAllText(WellKnownData.SvcIdPath, id);
                    svcId = id;
                }
                catch (Exception ex)
                {
                    Log.Logger.Information($"Failed to generate the service instance identifier: {WellKnownData.SvcIdPath}", ex);
                }
            }

            if (svcId == null)
            {
                Environment.Exit(1);
            }
        }

        private X509Certificate2 CheckDefaultCertificate()
>>>>>>> b76e4c7c
        {
            using var db = new LiteDbConfigurationRepository();

            var webSslCert = db.WebSslCertificate;
            if (webSslCert != null)
                return webSslCert;

            webSslCert = CertificateHelper.CreateDefaultSSLCertificate();
            db.WebSslCertificate = webSslCert;
            Log.Logger.Information("Created and installed a default web ssl certificate.");

            // Need to make sure that we return a db instance of the certificate rather than a local instance
            //  So rather than just returning the webSslCert created above, get a new instance of the certificate
            //  from the database.
            return db.WebSslCertificate;
        }
    }
}<|MERGE_RESOLUTION|>--- conflicted
+++ resolved
@@ -66,9 +66,6 @@
             _host.StopAsync().Wait();
         }
 
-<<<<<<< HEAD
-        private static X509Certificate2 CheckDefaultCertificate()
-=======
         private void CheckGenerateUniqueIdentifier()
         {
             Log.Logger.Information($"Service instance identifier file location: {WellKnownData.SvcIdPath}");
@@ -111,7 +108,6 @@
         }
 
         private X509Certificate2 CheckDefaultCertificate()
->>>>>>> b76e4c7c
         {
             using var db = new LiteDbConfigurationRepository();
 
