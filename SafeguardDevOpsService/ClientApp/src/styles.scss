@import './colors.scss';

// Custom Theming for Angular Material
// For more information: https://material.angular.io/guide/theming
@import '~@angular/material/theming';
// Plus imports for other components in your app.

// Include the common styles for Angular Material. We include this here so that you only
// have to load a single css file for Angular Material in your app.
// Be sure that you only ever include this mixin once!
@include mat-core();

// Define the palettes for your theme using the Material Design palettes available in palette.scss
// (imported above). For each palette, you can optionally specify a default, lighter, and darker
// hue. Available color palettes: https://material.io/design/color/
$WebsiteUI-primary: mat-palette($iris-blue-palette);
$WebsiteUI-accent: mat-palette($iris-blue-palette, A200, A100, A400);

// The warn palette is optional (defaults to red).
$WebsiteUI-warn: mat-palette($mat-red);

// Create the theme object. A theme consists of configurations for individual
// theming systems such as "color" or "typography".
$WebsiteUI-theme: mat-light-theme((
  color: (
    primary: $WebsiteUI-primary,
    accent: $WebsiteUI-accent,
    warn: $WebsiteUI-warn,
  )
));

$custom-typography: mat-typography-config(
  $font-family: 'Source Sans Pro',
);
@include angular-material-typography($custom-typography);

// Include theme styles for core and each component used in your app.
// Alternatively, you can import and @include the theme mixins for each component
// that you are using.
@include angular-material-theme($WebsiteUI-theme);

/* You can add global styles to this file, and also import other style files */

html, body { height: 100%; }
body { 
  margin: 0; 
  font-family: "Source Sans Pro","Helvetica Neue Light","Helvetica Neue",Helvetica,Arial,"Lucida Grande",sans-serif;
<<<<<<< HEAD
  background-color: #f2f2f2;
}

.mat-drawer-container {
  background-color: transparent;
=======
  background-color: $asher-gray;
>>>>>>> 656e9e6a
}

.link-button.mat-button {
  padding: 0;
}
<<<<<<< HEAD
 
.link-button.mat-button.mat-button-focus-overlay {
  background-color: transparent !important;
}

// Global styles for modal dialog type header
.dialog-title-elements {
  display: flex;
  flex-direction: row;

  .title-text, .close-button {
    flex: 1 1 auto;
  }
    
  .title-text {
    font-size: 24px;
  }
    
  .close-button {
    text-align: right;

    & button.link-button .mat-icon {
      font-size: 32px;
      font-weight: 400;
      color: $black-9;
    }
  }
}

=======

.link-button.mat-button .mat-button-focus-overlay {
  background-color: transparent;
}
>>>>>>> 656e9e6a
<|MERGE_RESOLUTION|>--- conflicted
+++ resolved
@@ -45,21 +45,20 @@
 body { 
   margin: 0; 
   font-family: "Source Sans Pro","Helvetica Neue Light","Helvetica Neue",Helvetica,Arial,"Lucida Grande",sans-serif;
-<<<<<<< HEAD
   background-color: #f2f2f2;
 }
 
 .mat-drawer-container {
   background-color: transparent;
-=======
-  background-color: $asher-gray;
->>>>>>> 656e9e6a
 }
 
 .link-button.mat-button {
   padding: 0;
 }
-<<<<<<< HEAD
+
+.link-button.mat-button .mat-button-focus-overlay {
+  background-color: transparent;
+}
  
 .link-button.mat-button.mat-button-focus-overlay {
   background-color: transparent !important;
@@ -89,9 +88,3 @@
   }
 }
 
-=======
-
-.link-button.mat-button .mat-button-focus-overlay {
-  background-color: transparent;
-}
->>>>>>> 656e9e6a
