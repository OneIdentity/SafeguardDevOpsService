--- conflicted
+++ resolved
@@ -10,28 +10,18 @@
 
   title = '';
   message = '';
-<<<<<<< HEAD
-  buttonText = 'OK';
-=======
   confirmText = 'OK';
   showCancel = true;
->>>>>>> 656e9e6a
 
   constructor(
     @Inject(MAT_DIALOG_DATA) public data: any,
     private dialogRef: MatDialogRef<ConfirmDialogComponent>) { }
 
   ngOnInit(): void {
-<<<<<<< HEAD
-    this.title = this.data.title;
-    this.message = this.data.message;
-    this.buttonText = this.data.buttonText || 'OK';
-=======
     this.title = this.data.title ?? this.title;
     this.message = this.data.message ?? this.message;
     this.confirmText = this.data.confirmText ?? ((this.title.length > 0) ? this.title : this.confirmText);
     this.showCancel = this.data.showCancel ?? this.showCancel;
->>>>>>> 656e9e6a
   }
 
   close(): void {
