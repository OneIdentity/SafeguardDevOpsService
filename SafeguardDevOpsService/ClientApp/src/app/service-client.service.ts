import { HttpClient } from '@angular/common/http';
import { catchError, tap } from 'rxjs/operators';
import { Observable, throwError, of } from 'rxjs';
import { Injectable } from '@angular/core';
import { AuthService } from './auth.service';

@Injectable({ providedIn: 'root' })

export class DevOpsServiceClient {

  BASE = '/service/devops/v1/';
  applianceAddress: string;

  constructor(
    private http: HttpClient,
    private window: Window,
    private authService: AuthService) {
  }

  private authHeader(additionalHeaders?: any): any {
    const header = { Authorization: 'spp-token ' + this.window.sessionStorage.getItem('UserToken') };

    if (!additionalHeaders) {
      return { headers: header };
    } else {
      const allHeaders = Object.assign(header, additionalHeaders);
      return { headers: allHeaders };
    }
  }

  private error<T>(method: string) {
    return (error): Observable<T> => {
      if (error.status === 401) {
        this.authService.login(this.applianceAddress);
      }
      console.log(`[DevOpsServiceClient.${method}]: ${error.message}`);
      return throwError(error);
    };
  }

  getSafeguard(): Observable<any> {
    const url = this.BASE + 'Safeguard';

    return this.http.get(url)
      .pipe(
        tap((data: any) => this.applianceAddress = data.ApplianceAddress),
        catchError(this.error<any>('getSafeguard')));
  }

  putSafeguard(applianceAddress: string): Observable<any> {
    const url = this.BASE + 'Safeguard';
    const payload = {
      ApplianceAddress: applianceAddress,
      ApiVersion: 3,
      IgnoreSsl: true
    };
    return this.http.put(url, payload, this.authHeader())
      .pipe(catchError(this.error<any>('putSafeguard')));
  }

  logon(): Observable<any> {
    return this.http.get(this.BASE + 'Safeguard/Logon', this.authHeader())
      .pipe(catchError(this.error<any>('logon')));
  }

<<<<<<< HEAD
  getCSR(certType: string, subjectName?: string, dnsSubjectAlternativeNames?: string, ipSubjectAlternativeNames?: string, keySize?: number): Observable<any> {
=======
  logout(): Observable<any> {
    return this.http.get(this.BASE + 'Safeguard/Logoff', this.authHeader())
      .pipe(catchError(this.error<any>('logout')));
  }

  restart(): Observable<any> {
    return this.http.post(this.BASE + 'Safeguard/Restart', '', this.authHeader())
      .pipe(catchError(this.error<any>('restart')));
  }

  getCSR(certType: string, subjectName?: string, dnsSubjectAlternativeNames?: string, ipSubjectAlternativeNames?: string): Observable<any> {
>>>>>>> 75f010b5
    let url = this.BASE + 'Safeguard/CSR?certType=' + certType;

    if (subjectName) {
      url +=  '&subjectName=' + encodeURIComponent(subjectName);
    }
    if (dnsSubjectAlternativeNames) {
      url +=  '&sanDns=' + encodeURIComponent(dnsSubjectAlternativeNames);
    }
    if (ipSubjectAlternativeNames) {
      url +=  '&sanIp=' + encodeURIComponent(ipSubjectAlternativeNames);
    }
    if (keySize) {
      url +=  '&size=' + encodeURIComponent(keySize.toString());
    }

    const options = Object.assign({ responseType: 'text' }, this.authHeader());

    return this.http.get(url, options)
      .pipe(catchError(this.error<any>('getCSR')));
  }

  deleteConfiguration(): Observable<any> {
    return this.http.delete(this.BASE + 'Safeguard/Configuration?confirm=yes', this.authHeader())
      .pipe(catchError(this.error<any>('delete')));
  }

  getConfiguration(): Observable<any> {
    return this.http.get(this.BASE + 'Safeguard/Configuration', this.authHeader())
      .pipe(catchError(this.error<any>('getConfiguration')));
  }

  postConfiguration(base64CertificateData?: string, passphrase?: string): Observable<any> {
    const url = this.BASE + 'Safeguard/Configuration';
    const payload = {
      Base64CertificateData: base64CertificateData,
      Passphrase: passphrase
    };
    return this.http.post(url, payload, this.authHeader())
      .pipe(catchError(this.error('postConfiguration')));
  }

  getPlugins(): Observable<any> {
    return this.http.get(this.BASE + 'Plugins', this.authHeader())
      .pipe(catchError(this.error<any>('getPlugins')));
  }

  postPluginFile(file: File): Observable<any> {
    const formData = new FormData();
    formData.append('formFile', file);
    formData.append('type', file.type);

    const options = Object.assign({ responseType: 'text' }, this.authHeader());

    return this.http.post(this.BASE + 'Plugins/File', formData, options)
      .pipe(catchError(this.error<any>('postPluginFile')));
  }

  postPlugin(base64PluginData: string): Observable<any> {
    const payload = {
      Base64PluginData: base64PluginData
    };
    return this.http.post(this.BASE + 'Plugins', payload, this.authHeader())
      .pipe(catchError(this.error<any>('postPlugin')));
  }

  getPluginAccounts(name: string): Observable<any[]> {
    return this.http.get(this.BASE + 'Plugins/' + encodeURIComponent(name) + '/Accounts', this.authHeader())
      .pipe(catchError(this.error<any>('getPluginAccounts')));
  }

  putPluginAccounts(name: string, accounts: any[]): Observable<any[]> {
    return this.http.put(this.BASE + 'Plugins/' + encodeURIComponent(name) + '/Accounts', accounts, this.authHeader())
      .pipe(catchError(this.error<any>('putPluginAccounts')));
  }

  deletePluginAccounts(name: string, accounts: any[]): Observable<any[]> {
    const options = Object.assign({ body: accounts }, this.authHeader());

    return this.http.request('delete', this.BASE + 'Plugins/' + encodeURIComponent(name) + '/Accounts', options)
      .pipe(catchError(this.error<any>('putPluginAccounts')));
  }

  getPluginVaultAccount(name: string): Observable<any> {
    return this.http.get(this.BASE + 'Plugins/' + encodeURIComponent(name) + '/VaultAccount', this.authHeader())
      // Ignore 404 Not Found, when there is no vault account
      .pipe(catchError((err) => err.status === 404 ? of(undefined) : this.error<any>('getPluginVaultAccount')));
  }

  deletePluginVaultAccount(name: string): Observable<any> {
    return this.http.delete(this.BASE + 'Plugins/' + encodeURIComponent(name) + '/VaultAccount', this.authHeader())
      .pipe(catchError(this.error<any>('deletePluginVaultAccount')));
  }

  putPluginVaultAccount(name: string, account: any): Observable<any> {
    return this.http.put(this.BASE + 'Plugins/' + encodeURIComponent(name) + '/VaultAccount', account, this.authHeader())
      .pipe(catchError(this.error<any>('putPluginVaultAccount')));
  }

  putPluginConfiguration(name: string, config: any): Observable<any> {
    const payload = { Configuration: config };
    return this.http.put(this.BASE + 'Plugins/' + encodeURIComponent(name), payload, this.authHeader())
    .pipe(catchError(this.error<any>('putPluginConfiguration')));
  }

  deletePluginConfiguration(name: string): Observable<any> {
    return this.http.delete(this.BASE + 'Plugins/' + encodeURIComponent(name), this.authHeader())
    .pipe(catchError(this.error<any>('deletePluginConfiguration')));
  }

  getAvailableAccounts(filter?: string): Observable<any[]> {
    let url = this.BASE + 'Safeguard/AvailableAccounts';

    if (filter?.length > 0) {
      url += '?filter=' + encodeURIComponent(filter);
    }

    return this.http.get(url, this.authHeader())
      .pipe(catchError(this.error<any>('getAvailableAccounts')));
  }

  getRetrievableAccounts(): Observable<any[]> {
    return this.http.get(this.BASE + 'Safeguard/A2ARegistration/RetrievableAccounts', this.authHeader())
      .pipe(catchError(this.error<any>('getRetrievableAccounts')));
  }

  postClientCertificate(base64CertificateData: string, passphrase?:string): Observable<any> {
    const url = this.BASE + 'Safeguard/ClientCertificate';
    const payload = {
      Base64CertificateData: base64CertificateData,
      Passphrase: passphrase
    };
    return this.http.post(url, payload, this.authHeader())
      .pipe(catchError(this.error<any>('postClientCertificate')));
  }

  deleteClientCertificate(): Observable<any> {
    return this.http.delete(this.BASE + 'Safeguard/ClientCertificate', this.authHeader())
      .pipe(catchError(this.error<any>('deleteClientCertificate')));
  }

  putRetrievableAccounts(accounts: any[]): Observable<any[]> {
    return this.http.put(this.BASE + 'Safeguard/A2ARegistration/RetrievableAccounts', accounts, this.authHeader())
      .pipe(catchError(this.error<any>('putPluginAccounts')));
  }

  getMonitor(): Observable<any> {
    return this.http.get(this.BASE + 'Monitor', this.authHeader())
      .pipe(catchError(this.error<any>('getMonitor')));
  }

  postMonitor(enabled: boolean): Observable<any> {
    return this.http.post(this.BASE + 'Monitor', { Enabled: enabled}, this.authHeader())
      .pipe(catchError(this.error<any>('putMonitor')));
  }
}<|MERGE_RESOLUTION|>--- conflicted
+++ resolved
@@ -63,9 +63,6 @@
       .pipe(catchError(this.error<any>('logon')));
   }
 
-<<<<<<< HEAD
-  getCSR(certType: string, subjectName?: string, dnsSubjectAlternativeNames?: string, ipSubjectAlternativeNames?: string, keySize?: number): Observable<any> {
-=======
   logout(): Observable<any> {
     return this.http.get(this.BASE + 'Safeguard/Logoff', this.authHeader())
       .pipe(catchError(this.error<any>('logout')));
@@ -76,8 +73,7 @@
       .pipe(catchError(this.error<any>('restart')));
   }
 
-  getCSR(certType: string, subjectName?: string, dnsSubjectAlternativeNames?: string, ipSubjectAlternativeNames?: string): Observable<any> {
->>>>>>> 75f010b5
+  getCSR(certType: string, subjectName?: string, dnsSubjectAlternativeNames?: string, ipSubjectAlternativeNames?: string, keySize?: number): Observable<any> {
     let url = this.BASE + 'Safeguard/CSR?certType=' + certType;
 
     if (subjectName) {
