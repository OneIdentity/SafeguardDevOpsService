--- conflicted
+++ resolved
@@ -22,14 +22,11 @@
               <div class="info-label">Dev Ops ID</div>
               <div>{{DevOpsInstanceId}}</div>
             </div>
+      <button (click)='nukeClientCertificate()'>nuke cert</button>
           </div>
         </div>
-<<<<<<< HEAD
-      <button (click)='nukeClientCertificate()'>nuke cert</button>
-=======
         <button mat-flat-button class="monitoring-button start-monitoring" *ngIf="!isMonitoring && isMonitoringAvailable" (click)="updateMonitoring(true)">Start Monitoring</button>
         <button mat-flat-button class="monitoring-button stop-monitoring" *ngIf="isMonitoring && isMonitoringAvailable" (click)="updateMonitoring(false)">Stop Monitoring</button>
->>>>>>> 75f010b5
       </div>
 
       <div class="vertical-line"></div>
