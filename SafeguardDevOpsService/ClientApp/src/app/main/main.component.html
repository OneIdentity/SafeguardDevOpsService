<mat-drawer-container>
  <div class="app-header">
    <span>Safeguard Secrets Broker For DevOps</span>
    <span class="spacer"></span>
    <button mat-icon-button [matMenuTriggerFor]="settingsMenu"><mat-icon>settings</mat-icon></button>
    <mat-menu #settingsMenu="matMenu">
      <button mat-menu-item (click)="logout()"><mat-icon>login</mat-icon>Log Out</button>
      <button mat-menu-item (click)="restart()"><mat-icon>refresh</mat-icon>Restart Secrets Broker</button>
      <button mat-menu-item (click)="deleteConfig()"><mat-icon>delete</mat-icon>Disconnect Current Appliance</button>
    </mat-menu>
  </div>
  <div class="main-container">
    <mat-card class="info-container">
      <div class="info-column">
        <div class="general-info-container">
          <img src="/assets/SafeguardLogo.png" width="80" height="80"/>
          <div class="general-info">
            <div class="info-label">Appliance</div>
            <div>{{ApplianceAddress}}</div>
            <p></p>
            <div *ngIf="DevOpsInstanceId">
              <div class="info-label">Dev Ops ID</div>
              <div>{{DevOpsInstanceId}}</div>
            </div>
          </div>
        </div>
<<<<<<< HEAD
      <button (click)='nukeClientCertificate()'>nuke cert</button>
=======
        <button mat-flat-button class="monitoring-button start-monitoring" *ngIf="!isMonitoring && isMonitoringAvailable" (click)="updateMonitoring(true)">Start Monitoring</button>
        <button mat-flat-button class="monitoring-button stop-monitoring" *ngIf="isMonitoring && isMonitoringAvailable" (click)="updateMonitoring(false)">Stop Monitoring</button>
>>>>>>> 75f010b5
      </div>

      <div class="vertical-line"></div>
      <div class="loading-container" *ngIf="isLoading">
          <img class="spinner" src="/assets/busy-black.gif" />
      </div>
      <div class="info-column" *ngIf="Thumbprint">
        <div>Linked Safeguard Objects</div>
        <p></p>
        <div class="info-label">User Account</div>
        <div>{{UserName}}</div>
        <p></p>
        <div class="info-label">Appliance to Appliance Registrations</div>
        <div>{{A2ARegistrationName}}</div>
        <div>{{A2AVaultRegistrationName}}</div>
      </div>
      <div class="info-column" *ngIf="!isLoading">
        <div *ngIf="!Thumbprint" class='no-client-certificate'>
           <p class='bold'>Before we begin you must upload a Client Certificate</p>
           <p>Safeguard Secrets Broker for DevOps uses client certificate authentication to access the A2A
              service in Safeguard for Privileged Passwords. The most secure way to create this certificate
              is using a certificate signing request (CSR).</p>
           <p></p>
           <p>This can be either a PFX formatted certificate that includes the private key and a passphrase
              for decrypting that certificate, or it can receive a base64 (or PEM) encoded certificate that
              was issued based on a generated CSR.</p>

           <div class='buttons'>
              <div class='left'>
                <button mat-button (click)="createCSR('Client')" color="primary">Create a Certificate Signing Request (CSR)</button>
              </div>
              <div class='right'>
                <button mat-flat-button cdkFocusInitial (click)="addClientCertificate($event)" color="primary">Upload Certificate</button>
              </div>
           </div>
        </div>

        <div class="info-label">Client Certificate</div>
        <div *ngIf="Thumbprint">
          <mat-icon class="green-icon">check_circle</mat-icon>
          <a class="custom-link" (click)="viewClientCertificate($event)" href="">Certificate</a>
        </div>
      </div>
    </mat-card>

    <ng-container *ngFor="let plugin of plugins">
      <div class="plugin-container configured" (click)="editPlugin(plugin)" *ngIf="plugin.IsConfigurationSetup">
        <div class="accounts-container">
          <div class="count">{{plugin.MappedAccountsCount}}</div>
          <div><div>Managed</div><div *ngIf="plugin.MappedAccountsCount == 1">Account</div><div *ngIf="plugin.MappedAccountsCount != 1">Accounts</div></div>
        </div>
        <div class="header">{{plugin.DisplayName}}</div>
        <div class="edit-text">Edit Configuration</div>
      </div>
    </ng-container>

    <div class="plugin-container unconfigured" *ngIf="plugins.length > 0" #unconfigured>
      <div class="header">What would you like to plug-in?</div>
      <div class="plugin-button-container">
        <ng-container *ngFor="let plugin of plugins">
          <ng-container *ngIf="!plugin.IsConfigurationSetup && plugin.IsUploadCustom">
            <input #fileSelectInputDialog type="file" style="display:none" (change)="onChangeFile($event.target.files)"  accept=".zip" />
            <button mat-stroked-button class="plugin-button" (click)="uploadPlugin(plugin)">
              {{plugin.DisplayName}}
            </button>
          </ng-container>
          <button *ngIf="!plugin.IsConfigurationSetup && !plugin.IsUploadCustom" mat-stroked-button class="plugin-button" (click)="editPlugin(plugin)">
            {{plugin.DisplayName}}
          </button>
        </ng-container>
      </div>
    </div>
    
    <div class="svg-container">
      <svg xmlns="http://www.w3.org/2000/svg" width="100%" height="100%">
        <defs>
          <marker id="markerBlack9" viewBox="-23 15 40 10" refX="-23" refY="15" markerWidth="20" markerHeight="20" orient="auto" fill="none" class="arrow-unconfigured">
            <path d="M 0 0 a 10,15 90,1,0 0,30 z m 0 10 h 15 v 2 h -15 m 0 8 h 15 v 2 h -15" />
          </marker>
          <marker id="markerCorbinOrange" viewBox="-23 15 40 10" refX="-23" refY="15" markerWidth="20" markerHeight="20" orient="auto" fill="none" class="arrow1">
            <path d="M 0 0 a 10,15 90,1,0 0,30 z" />
          </marker>
          <marker id="markerMauiSunset" viewBox="-23 15 40 10" refX="-23" refY="15" markerWidth="20" markerHeight="20" orient="auto" fill="none" class="arrow2">
            <path d="M 0 0 a 10,15 90,1,0 0,30 z" />
          </marker>
          <marker id="markerTikiSunrise" viewBox="-23 15 40 10" refX="-23" refY="15" markerWidth="20" markerHeight="20" orient="auto" fill="none" class="arrow3">
            <path d="M 0 0 a 10,15 90,1,0 0,30 z" />
          </marker>
          <marker id="markerAzaleaPink" viewBox="-23 15 40 10" refX="-23" refY="15" markerWidth="20" markerHeight="20" orient="auto" fill="none" class="arrow4">
            <path d="M 0 0 a 10,15 90,1,0 0,30 z" />
          </marker>
        </defs>
        <g fill="none" stroke-width="2" id="svgGroup">
        </g>
      </svg>
    </div>

  </div>

  <mat-drawer mode="over" position="end" disableClose="true" autosize #drawer>
    <app-edit-plugin *ngIf="openDrawerProperties"></app-edit-plugin>
    <app-select-accounts *ngIf="openDrawerAccounts"></app-select-accounts>
  </mat-drawer>
</mat-drawer-container><|MERGE_RESOLUTION|>--- conflicted
+++ resolved
@@ -24,12 +24,9 @@
             </div>
           </div>
         </div>
-<<<<<<< HEAD
       <button (click)='nukeClientCertificate()'>nuke cert</button>
-=======
         <button mat-flat-button class="monitoring-button start-monitoring" *ngIf="!isMonitoring && isMonitoringAvailable" (click)="updateMonitoring(true)">Start Monitoring</button>
         <button mat-flat-button class="monitoring-button stop-monitoring" *ngIf="isMonitoring && isMonitoringAvailable" (click)="updateMonitoring(false)">Stop Monitoring</button>
->>>>>>> 75f010b5
       </div>
 
       <div class="vertical-line"></div>
