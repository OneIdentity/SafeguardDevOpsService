﻿using System;
using System.Diagnostics;
using System.IO;
using System.Linq;
using System.Reflection;
using Microsoft.AspNetCore.Http;
using OneIdentity.DevOps.Common;

namespace OneIdentity.DevOps.Logic
{
    internal static class WellKnownData
    {
        public const int DefaultApiVersion = 3;

        public const string AppSettings = "appsettings";
        public const string ServiceIdentifier = "svcid";
        public const string CredentialTarget = "SSBfDbgn";
        public const string CredentialEnvVar = "SSBEncPasswd";

        public const string PluginInfoClassName = "PluginDescriptor";

        public const string DevOpsServiceName = "SafeguardDevOpsService";

        private const string DevOpsServiceUserName = "SafeguardDevOpsUser";
        private const string DevOpsA2ARegistrationName = DevOpsServiceName;
        private const string DevOpsVaultA2ARegistrationName = DevOpsA2ARegistrationName + "VaultCredentials";

        private const string DevOpsServiceClientCertificateSubject = "CN=DevOpsServiceClientCertificate";
        private const string DevOpsServiceWebSslCertificateSubject = "CN=DevOpsServiceWebSslCertificate";
        public const string DevOpsServiceDefaultWebSslCertificateSubject = "CN=DefaultDevOpsServiceServerSSL";

        public const string ManifestPattern = "Manifest.json";
        public const string DllPattern = "*.dll";

        public const string PluginDirName = "ExternalPlugins";
        public const string PluginStageName = "PluginStaging";
        public const string AddonServiceStageName = "AddonServiceStaging";

        public const string MonitorEnabled = "Enabled";
        public const string MonitorDisabled = "Disabled";

        public const string SentPasswordSuccess = "Success";
        public const string SentPasswordFailure = "Failure";

        public const string PluginsDeleteFile = "DeletePlugins.all";
        public const string AddonDeleteFile = "DeleteAddon.all";

        public const string ServiceIdentitifierRegenerate = "NEVER-INSTALLED";

        public const string PluginUploadType = "plugin";
        public const string AddOnUploadType = "addon";

        public const string SwaggerUrl = "https://{0}/service/core/swagger/v{1}/swagger.json";
        public const string DevOpsSecretsBrokerEndPoints = "/v3/DevOps/SecretsBrokers";

<<<<<<< HEAD
        public const string DefaultServicePort = "443";
=======
        public const string SafeguardAssetAdmin = "AssetAdmin";
        public const string SafeguardPolicyAdminAdmin = "PolicyAdmin";
>>>>>>> b16c64d0


        public static readonly string ProgramDataPath = Path.Combine(Environment.GetFolderPath(Environment.SpecialFolder.CommonApplicationData), DevOpsServiceName);
        public static readonly string ServiceDirPath = Path.GetDirectoryName(
            System.Runtime.InteropServices.RuntimeInformation.IsOSPlatform(System.Runtime.InteropServices.OSPlatform.Windows) ?
                Assembly.GetExecutingAssembly().Location : Process.GetCurrentProcess().MainModule?.FileName);
        public static readonly string PluginDirPath = Path.Combine(ProgramDataPath, PluginDirName);
        public static readonly string PluginStageDirPath = Path.Combine(ProgramDataPath, PluginStageName);
        public static readonly string AddonServiceStageDirPath = Path.Combine(ProgramDataPath, AddonServiceStageName);
        public static readonly string SvcIdPath = Path.Combine(ServiceDirPath, ServiceIdentifier);
        public static readonly string DeleteAllPlugins = Path.Combine(PluginDirPath, PluginsDeleteFile);
        public static readonly string LogDirPath = Path.Combine(ProgramDataPath, $"{DevOpsServiceName}.log");

        public static readonly string RestartNotice =
            "Safeguard Secrets Broker for DevOps needs to be restarted to complete installing this action.";



        public static string GetSppToken(HttpContext context)
        {
            var authHeader = context.Request.Headers.FirstOrDefault(c => c.Key == "Authorization");
            var sppToken = authHeader.Value.ToString();
            if (!sppToken.StartsWith("spp-token ", StringComparison.InvariantCultureIgnoreCase))
            {
                return null;
            }

            return sppToken.Split(" ").LastOrDefault();
        }

        public static string DevOpsUserName(string svcId)
        {
            return $"{DevOpsServiceUserName}-{svcId}";
        }

        public static string DevOpsRegistrationName(string svcId)
        {
            return $"{DevOpsA2ARegistrationName}-{svcId}";
        }

        public static string DevOpsVaultRegistrationName(string svcId)
        {
            return $"{DevOpsVaultA2ARegistrationName}-{svcId}";
        }

        public static string DevOpsAssetName(string svcId)
        {
            return $"{DevOpsServiceName}-{svcId}";
        }

        public static string DevOpsAssetPartitionName(string svcId)
        {
            return $"{DevOpsServiceName}-{svcId}";
        }

        public static string DevOpsServiceClientCertificate(string svcId)
        {
            return $"{DevOpsServiceClientCertificateSubject}-{svcId}";
        }

        public static string DevOpsServiceWebSslCertificate(string svcId)
        {
            return $"{DevOpsServiceWebSslCertificateSubject}-{svcId}";
        }

        public static string DevOpsCredentialName(string name, string svcId)
        {
            return $"{name}-{svcId}";
        }

        public static string DevOpsServiceVersion()
        {
            var assembly = Assembly.GetAssembly(typeof(ILoadablePlugin));
            if (assembly != null)
            {
                var version = assembly.GetName().Version;
                var buildType =
                    assembly.GetCustomAttributes(false).OfType<DebuggableAttribute>().Any(da => da.IsJITTrackingEnabled)
                        ? "Debug"
                        : "Release";
                return $"{buildType}-{version}";
            }

            return "UnknownConfig-UnknownVersion";
        }

    }
}<|MERGE_RESOLUTION|>--- conflicted
+++ resolved
@@ -53,12 +53,9 @@
         public const string SwaggerUrl = "https://{0}/service/core/swagger/v{1}/swagger.json";
         public const string DevOpsSecretsBrokerEndPoints = "/v3/DevOps/SecretsBrokers";
 
-<<<<<<< HEAD
         public const string DefaultServicePort = "443";
-=======
         public const string SafeguardAssetAdmin = "AssetAdmin";
         public const string SafeguardPolicyAdminAdmin = "PolicyAdmin";
->>>>>>> b16c64d0
 
 
         public static readonly string ProgramDataPath = Path.Combine(Environment.GetFolderPath(Environment.SpecialFolder.CommonApplicationData), DevOpsServiceName);
