--- conflicted
+++ resolved
@@ -10,11 +10,7 @@
 #
 variables:
   - name: semanticVersion
-<<<<<<< HEAD
-    value: "6.12.1"
-=======
     value: "7.0.1"
->>>>>>> 92e6cc2a
   - name: isPrerelease
     value: ${{ true }}
   - name: isReleaseBranch
